--- conflicted
+++ resolved
@@ -16,7 +16,7 @@
     "pytest-mock>=3.12.0",
     "pytest-cov>=4.1.0",
     "pytest-asyncio>=0.23.0",
-<<<<<<< HEAD
+    "httpx>=0.27.0",
 ]
 
 [dependency-groups]
@@ -72,19 +72,11 @@
 ignore_missing_imports = true
 exclude = ["chroma_db", ".venv", "tests"]
 
-=======
-    "httpx>=0.27.0",
-]
-
->>>>>>> d2f810fd
 [tool.pytest.ini_options]
 testpaths = ["backend/tests"]
 python_files = ["test_*.py"]
 python_classes = ["Test*"]
 python_functions = ["test_*"]
-<<<<<<< HEAD
-addopts = "-v --cov=backend --cov-report=term-missing --cov-report=html"
-=======
 addopts = [
     "-v",
     "--strict-markers",
@@ -98,5 +90,4 @@
     "integration: Integration tests for multiple components",
     "api: API endpoint tests",
 ]
->>>>>>> d2f810fd
 asyncio_mode = "auto"